<?xml version="1.0"?>
<package>
  <metadata>
    <id>System.FileSystem.Watcher.Polling</id>
<<<<<<< HEAD
    <version>0.1.0-d103015-1</version>
=======
    <version>$version$</version>
>>>>>>> 34e1255d
    <authors>Microsoft</authors>
    <owners>Microsoft</owners>
    <licenseUrl>http://go.microsoft.com/fwlink/?LinkId=329770</licenseUrl>
    <iconUrl>http://go.microsoft.com/fwlink/?LinkID=288859</iconUrl>
    <projectUrl>https://github.com/dotnet/corefxlab</projectUrl>
    <requireLicenseAcceptance>true</requireLicenseAcceptance>
    <description>Polling file system watcher</description>
    <releaseNotes>Initial package</releaseNotes>
    <copyright> Microsoft Corporation.  All rights reserved.</copyright>
    <tags>.NET Core FileSystemWatcher Polling corefxlab</tags>
  </metadata>
  <files>
    <file src="..\bin\Windows_NT.AnyCPU.Release\System.IO.FileSystem.Watcher.Polling\System.IO.FileSystem.Watcher.Polling.dll" target="lib/portable-net45+win8+wpa81+aspnetcore50"/>
  </files>
</package>
<|MERGE_RESOLUTION|>--- conflicted
+++ resolved
@@ -2,11 +2,7 @@
 <package>
   <metadata>
     <id>System.FileSystem.Watcher.Polling</id>
-<<<<<<< HEAD
-    <version>0.1.0-d103015-1</version>
-=======
     <version>$version$</version>
->>>>>>> 34e1255d
     <authors>Microsoft</authors>
     <owners>Microsoft</owners>
     <licenseUrl>http://go.microsoft.com/fwlink/?LinkId=329770</licenseUrl>
