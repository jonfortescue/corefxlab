--- conflicted
+++ resolved
@@ -1033,58 +1033,9 @@
         }
 
 		#endregion
-
-<<<<<<< HEAD
+        
 		#region bool
-		
-=======
-        #region decimal
-
-        [Theory]
-        [InlineData(".1728", true, 0, 0.1728, 5)]
-        [InlineData("blahblahh175.1110", true, 9, 175.1110, 8)]
-        [InlineData("+98.25abcdefg", true, 0, 98.25, 6)]
-        [InlineData("A small float is -0.10000000001", true, 17, -0.10000000001, 14)]
-        [InlineData("I am 1", false, 0, 0, 0)] // invalid character test
-        [InlineData("1111111111111111111111111111111111111111111111111111111111", false, 0, 0, 0)] // overflow test
-        public void ParseUtf8ByteArrayToDecimal(string text, bool expectSuccess, int index, decimal expectedValue, int expectedBytesConsumed)
-        {
-            decimal parsedValue;
-            int bytesConsumed;
-            bool result = InvariantParser.TryParse(UtfEncode(text), index, out parsedValue, out bytesConsumed);
-
-            Assert.Equal(expectSuccess, result);
-            Assert.Equal(expectedValue, parsedValue);
-            Assert.Equal(expectedBytesConsumed, bytesConsumed);
-        }
-
-        [Theory]
-        [InlineData(".1728", true, 0, 0.1728, 5)]
-        [InlineData("blahblahh175.1110", true, 9, 175.1110, 8)]
-        [InlineData("+98.25abcdefg", true, 0, 98.25, 6)]
-        [InlineData("A small float is -0.10000000001", true, 17, -0.10000000001, 14)]
-        [InlineData("I am 1", false, 0, 0, 0)] // invalid character test
-        [InlineData("1111111111111111111111111111111111111111111111111111111111", false, 0, 0, 0)] // overflow test
-        public unsafe void ParseUtf8ByteStarToDecimal(string text, bool expectSuccess, int index, decimal expectedValue, int expectedBytesConsumed)
-        {
-            byte[] utf8Array = UtfEncode(text);
-
-            decimal parsedValue;
-            int bytesConsumed;
-            fixed (byte* arrayPointer = utf8Array)
-            {
-                bool result = InvariantParser.TryParse(arrayPointer, index, utf8Array.Length, out parsedValue, out bytesConsumed);
-
-                Assert.Equal(expectSuccess, result);
-                Assert.Equal(expectedValue, parsedValue);
-                Assert.Equal(expectedBytesConsumed, bytesConsumed);
-            }
-        }
-
-        #endregion
-
-        #region bool
->>>>>>> 3bf6143d
+
         [Theory]
         [InlineData("blahblahhTrue", true, 9, true, 4)]
         [InlineData("trueacndasjfh", true, 0, true, 4)]
@@ -1140,73 +1091,5 @@
         }
 
         #endregion
-<<<<<<< HEAD
 	}
-=======
-
-        #region uri
-        [Theory]
-        [InlineData("http://www.example.com/", true, 0, "http://www.example.com/", 23)]
-        [InlineData("https://www.example.org/important.php?true=true", true, 0, "https://www.example.org/important.php?true=true", 47)]
-        [InlineData("http://msw", true, 0, "http://msw", 10)]
-        [InlineData("ftp://example.org", true, 0, "ftp://example.org", 17)]
-        [InlineData("file:///C:\\Users", true, 0, "file:///C:\\Users", 16)]
-        [InlineData("C:\\Users", true, 0, "C:\\Users", 8)]
-        [InlineData("rtsp://192.168.1.1", true, 0, "rtsp://192.168.1.1", 18)]
-        [InlineData("HTTP 1.1 / GET http://www.example.org; ...", true, 15, "http://www.example.org", 22)]
-        [InlineData("http://&5", false, 0, "", 0)]
-        [InlineData("(*)$#*(", false, 0, "", 0)]
-        [InlineData("HTTP 1.1 / GET http://www.example.org; ...", false, 4, "", 0)] // bad index
-        [InlineData("197", false, 0, "", 0)]
-        [InlineData("://////888.4.4.4", false, 0, "", 0)]
-        public void ParseUtf8ByteArrayToUri(string text, bool expectSuccess, int index, string expectedValue, int expectedBytesConsumed)
-        {
-            Uri parsedValue;
-            int bytesConsumed;
-            bool result = InvariantParser.TryParse(UtfEncode(text), index, out parsedValue, out bytesConsumed);
-
-
-            Assert.Equal(expectSuccess, result);
-            if (expectedValue != "")
-                Assert.Equal(new Uri(expectedValue), parsedValue);
-            else
-                Assert.Equal(null, parsedValue);
-            Assert.Equal(expectedBytesConsumed, bytesConsumed);
-        }
-
-        [Theory]
-        [InlineData("http://www.example.com/", true, 0, "http://www.example.com/", 23)]
-        [InlineData("https://www.example.org/important.php?true=true", true, 0, "https://www.example.org/important.php?true=true", 47)]
-        [InlineData("http://msw", true, 0, "http://msw", 10)]
-        [InlineData("ftp://example.org", true, 0, "ftp://example.org", 17)]
-        [InlineData("file:///C:\\Users", true, 0, "file:///C:\\Users", 16)]
-        [InlineData("C:\\Users", true, 0, "C:\\Users", 8)]
-        [InlineData("rtsp://192.168.1.1", true, 0, "rtsp://192.168.1.1", 18)]
-        [InlineData("HTTP 1.1 / GET http://www.example.org; ...", true, 15, "http://www.example.org", 22)]
-        [InlineData("http://&5", false, 0, "", 0)]
-        [InlineData("(*)$#*(", false, 0, "", 0)]
-        [InlineData("HTTP 1.1 / GET http://www.example.org; ...", false, 4, "", 0)] // bad index
-        [InlineData("197", false, 0, "", 0)]
-        [InlineData("://////888.4.4.4", false, 0, "", 0)]
-        public unsafe void ParseUtf8ByteStarToUri(string text, bool expectSuccess, int index, string expectedValue, int expectedBytesConsumed)
-        {
-            Uri parsedValue;
-            int bytesConsumed;
-
-            byte[] textBytes = UtfEncode(text);
-            fixed (byte* arrayPointer = textBytes)
-            {
-                bool result = InvariantParser.TryParse(arrayPointer, index, textBytes.Length, out parsedValue, out bytesConsumed);
-
-                Assert.Equal(expectSuccess, result);
-                if (expectedValue != "")
-                    Assert.Equal(new Uri(expectedValue), parsedValue);
-                else
-                    Assert.Equal(null, parsedValue);
-                Assert.Equal(expectedBytesConsumed, bytesConsumed);
-            }
-        }
-        #endregion
-    }
->>>>>>> 3bf6143d
 }