--- conflicted
+++ resolved
@@ -26,11 +26,7 @@
         private PixelFormat _pixelFormat = PixelFormat.Argb;
         private int _bytesPerPixel = 0;
 
-<<<<<<< HEAD
-        internal DLLImports.gdImageStruct gdImageStruct;
-=======
-        IntPtr gdImageStructPtr;
->>>>>>> 114c93b1
+        internal IntPtr gdImageStructPtr;
 
         public int WidthInPixels
         {
@@ -101,10 +97,7 @@
         }
         private Image(string filepath)
         {
-            IntPtr gdImageStructPtr = DLLImports.gdImageCreateFromFile(filepath);
-            System.Console.WriteLine(gdImageStructPtr);
-            gdImageStruct = Marshal.PtrToStructure<DLLImports.gdImageStruct>(gdImageStructPtr);
-            //System.Console.WriteLine(gdImageStruct);
+            gdImageStructPtr = DLLImports.gdImageCreateFromFile(filepath);
         }
         private Image(Stream stream)
         {
