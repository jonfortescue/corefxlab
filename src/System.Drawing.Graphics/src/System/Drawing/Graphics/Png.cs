﻿// Copyright (c) Microsoft. All rights reserved. 
// Licensed under the MIT license. See LICENSE file in the project root for full license information. 

using System.IO;
using System.Runtime.InteropServices;

namespace System.Drawing.Graphics
{
    public static class Png
    {
        //add png specific method later
        public static Image Load(string filePath)
        {
            if (!File.Exists(filePath))
            {
                throw new FileNotFoundException("Malformed file path given.");
            }
            else if (DLLImports.gdSupportsFileType(filePath, false))
            {
                Image img = new Image(DLLImports.gdImageCreateFromFile(filePath));
                DLLImports.gdImageStruct gdImageStruct = Marshal.PtrToStructure<DLLImports.gdImageStruct>(img.gdImageStructPtr);

                if (!bmp.TrueColor)
                {
<<<<<<< HEAD
                    DLLImports.gdImagePaletteToTrueColor(bmp.gdImageStructPtr);
                    gdImageStruct = Marshal.PtrToStructure<DLLImports.gdImageStruct>(bmp.gdImageStructPtr);
=======
                    int a = DLLImports.gdImagePaletteToTrueColor(img.gdImageStructPtr);
                    gdImageStruct = Marshal.PtrToStructure<DLLImports.gdImageStruct>(img.gdImageStructPtr);
>>>>>>> 1e16a1bf
                }
                return img;
            }
            else
            {
                throw new FileLoadException("File type not supported.");
            }
        }

        //add png specific method later
        public static void WriteToFile(Image img, string filePath)
        {
            DLLImports.gdImageSaveAlpha(img.gdImageStructPtr, 1);

            if (!DLLImports.gdSupportsFileType(filePath, true))
            {
                throw new InvalidOperationException("File type not supported or not found.");
            }
            else
            {
                if (!DLLImports.gdImageFile(img.gdImageStructPtr, filePath))
                {
                    throw new FileLoadException("Failed to write to file.");
                }
            }
        }


        public static Bitmap Load(Stream stream)
        {

            IntPtr pNativeImage = IntPtr.Zero;
            var wrapper = new gdStreamWrapper(stream);
            pNativeImage = DLLImports.gdImageCreateFromPngCtx(ref wrapper.IOCallbacks);

            DLLImports.gdImageStruct gdImageStruct = Marshal.PtrToStructure<DLLImports.gdImageStruct>(pNativeImage);
            Bitmap toRet = Bitmap.Create(gdImageStruct.sx, gdImageStruct.sy);
            toRet.gdImageStructPtr = pNativeImage;
            return toRet;
        }

        public static void WriteToStream(Bitmap bmp, Stream stream)
        {
            DLLImports.gdImageStruct gdImageStruct = Marshal.PtrToStructure<DLLImports.gdImageStruct>(bmp.gdImageStructPtr);
            var wrapper = new gdStreamWrapper(stream);
            DLLImports.gdImagePngCtx(ref gdImageStruct, ref wrapper.IOCallbacks);
        }




    }
}<|MERGE_RESOLUTION|>--- conflicted
+++ resolved
@@ -20,15 +20,10 @@
                 Image img = new Image(DLLImports.gdImageCreateFromFile(filePath));
                 DLLImports.gdImageStruct gdImageStruct = Marshal.PtrToStructure<DLLImports.gdImageStruct>(img.gdImageStructPtr);
 
-                if (!bmp.TrueColor)
+                if (!img.TrueColor)
                 {
-<<<<<<< HEAD
-                    DLLImports.gdImagePaletteToTrueColor(bmp.gdImageStructPtr);
-                    gdImageStruct = Marshal.PtrToStructure<DLLImports.gdImageStruct>(bmp.gdImageStructPtr);
-=======
-                    int a = DLLImports.gdImagePaletteToTrueColor(img.gdImageStructPtr);
+                    DLLImports.gdImagePaletteToTrueColor(img.gdImageStructPtr);
                     gdImageStruct = Marshal.PtrToStructure<DLLImports.gdImageStruct>(img.gdImageStructPtr);
->>>>>>> 1e16a1bf
                 }
                 return img;
             }
@@ -57,7 +52,7 @@
         }
 
 
-        public static Bitmap Load(Stream stream)
+        public static Image Load(Stream stream)
         {
 
             IntPtr pNativeImage = IntPtr.Zero;
@@ -65,12 +60,12 @@
             pNativeImage = DLLImports.gdImageCreateFromPngCtx(ref wrapper.IOCallbacks);
 
             DLLImports.gdImageStruct gdImageStruct = Marshal.PtrToStructure<DLLImports.gdImageStruct>(pNativeImage);
-            Bitmap toRet = Bitmap.Create(gdImageStruct.sx, gdImageStruct.sy);
+            Image toRet = Image.Create(gdImageStruct.sx, gdImageStruct.sy);
             toRet.gdImageStructPtr = pNativeImage;
             return toRet;
         }
 
-        public static void WriteToStream(Bitmap bmp, Stream stream)
+        public static void WriteToStream(Image bmp, Stream stream)
         {
             DLLImports.gdImageStruct gdImageStruct = Marshal.PtrToStructure<DLLImports.gdImageStruct>(bmp.gdImageStructPtr);
             var wrapper = new gdStreamWrapper(stream);
